# -*- coding: utf-8 -*-
# mpc_nbody/tests/test_parse_input.py

'''
----------------------------------------------------------------------------
tests for mpc_nbody's pares_input module.

Mar 2020
Mike Alexandersen & Matthew Payne

----------------------------------------------------------------------------
'''

# import third-party packages
# -----------------------------------------------------------------------------
import sys
import os
from filecmp import cmp
import numpy as np
import pytest
from astroquery.jplhorizons import Horizons

import getpass
if getpass.getuser() in ['matthewjohnpayne']:  # Payne's dev laptop set up differently ...:
    sys.path.append('/Users/matthewjohnpayne/Envs/mpcvenv/')
import mpcpp.MPC_library as mpc

# Import neighbouring packages
# -----------------------------------------------------------------------------
sys.path.append(
                os.path.dirname(os.path.dirname(
                                                os.path.realpath(__file__))))
from cheby_checker import parse_input


# Constants & Test Data
# -----------------------------------------------------------------------------
DATA_DIR = os.path.join(os.path.dirname(os.path.dirname(__file__)), 'dev_data')


# Tests
# -----------------------------------------------------------------------------
"""
def test_instantiation():
    '''Test instantiation of the ParseElements class with no observations.'''
    assert isinstance(parse_input.ParseElements(), parse_input.ParseElements)
    print('test_instantiation successful!')

"""

@pytest.mark.parametrize(   ('data_file'),
                         [  '30101.eq0_postfit',
                            '30102.eq0_postfit',
                            '30101.eq0_horizons',
                            '30102.eq0_horizons'][:1])
def test_parse_orbfit(data_file):

    '''Test that OrbFit files get parsed correctly.'''
    P = parse_input.ParseElements()
    
    # Check that the expected attributes exist
    # and that they are initiated == None
    assert P.helio_ecl_vec_EXISTS   is False
    assert P.helio_ecl_vec          is None
    assert P.helio_ecl_cov_EXISTS   is False
    assert P.helio_ecl_cov          is None
    
    # Read the contents of the test file
    # We are doing this here because we are explicitly testing ONLY the
    #    parse_orbfit function
    with open(os.path.join(DATA_DIR, data_file),'r') as fh:
        file_contents=fh.readlines()

    # call parse_orbfit
    P.parse_orbfit(file_contents, CHECK_EPOCHS=False)
    
    # Check that the expected attributes exist
    # and that they are populated
    
    assert P.helio_ecl_vec_EXISTS   is True
    
    assert isinstance(P.helio_ecl_vec, np.ndarray)
    assert P.helio_ecl_vec.ndim == 2
    assert P.helio_ecl_vec.shape == (1,6)
    
    assert P.helio_ecl_cov_EXISTS   is True
    
    assert isinstance(P.helio_ecl_cov, np.ndarray)
<<<<<<< HEAD
    print('test_parse_orbfit successful!')
=======
    assert P.helio_ecl_cov.ndim == 3
    assert P.helio_ecl_cov.shape == (1,6,6)
>>>>>>> 76b89c32
    

def test_save_elements():
    '''Test that saving elements works correctly.'''
    P = parse_input.ParseElements()
    P._get_and_set_junk_data(BaryEqDirect=True)
<<<<<<< HEAD
    P.save_elements()
    assert cmp('./holman_ic', os.path.join(DATA_DIR, 'holman_ic_junk_expected'))
    print('test_save_elements successful!')
=======
    save_file = 'save_file.tmp'
    P.save_elements(save_file=save_file)
    assert cmp(save_file, os.path.join(DATA_DIR, 'expected_junk_save.dat'))
    if os.path.isfile(save_file):os.remove(save_file)
>>>>>>> 76b89c32


@pytest.mark.parametrize(
    ('target', 'jd_tdb', 'id_type'),
    [
     (  # Test 0: Geocenter at 2020-Mar-28 12:00:00 TDB, equatorial
      'Geocenter', 2458937.000000000, 'majorbody'),
     (  # Test 1: Geocenter at 2020-May-28 12:00:00 TDB, equatorial
      'Geocenter', 2458998.000000000, 'majorbody'),
     (  # Test 2: 30101 at 2020-Mar-28 12:00:00 TDB, equatorial
      '30101', 2458937.000000000, 'smallbody'),
     (  # Test 3: 30102 at 2020-Mar-28 12:00:00 TDB, equatorial
      '30102', 2458937.000000000, 'smallbody'),
    ])
def test_equatorial_helio2bary(target, jd_tdb, id_type):
    '''
    Test that heliocentric cartesian coordinates taken from Horizons
    are converted to barycentric cartesian and still agree with Horizons.
    
    '''
    # Use horizons to get Helio & Bary versions of the coords
    hor_in_table = Horizons(target, '500@10', epochs=jd_tdb, id_type=id_type
                            ).vectors(refplane='earth'
                                      )['x', 'y', 'z', 'vx', 'vy', 'vz']
    hor_out_table = Horizons(target, '500@0', epochs=jd_tdb, id_type=id_type
                             ).vectors(refplane='earth'
                                       )['x', 'y', 'z', 'vx', 'vy', 'vz']
    input_xyz           = list(hor_in_table.as_array()[0])
    expected_output_xyz = np.array(list(hor_out_table.as_array()[0]))
    
    # Do the transformation
    output_xyz          = parse_input.equatorial_helio2bary(input_xyz, jd_tdb)
    
    # Check: Each element should be within 15mm or 15mm/day
    error = np.abs(expected_output_xyz - output_xyz)
    print(error)
    assert np.all(error[:3] < 1e-13)   # XYZ accurate to 15 milli-metres
    assert np.all(error[3:6] < 1e-14)  # V accurate to 1.5 milli-metres/day
    print('test_equatorial_helio2bary successful!')


# I'm not really sure whether ecliptic_to_equatorial is supposed to have
# barycentric or heliocentric inputs, hence all the tests below.
# It seems to not make any difference, which I find a little peculiar.
@pytest.mark.parametrize(
    ('target', 'jd_tdb', 'id_type', 'centre'),
    [
     (  # Test 0: Geocenter at 2020-Mar-28 12:00:00 TDB, helio
      'Geocenter', 2458937.000000000, 'majorbody', '500@10'),
     (  # Test 0: Geocenter at 2020-Mar-28 12:00:00 TDB, bary
      'Geocenter', 2458937.000000000, 'majorbody', '500@0'),
     (  # Test 1: Geocenter at 2020-May-28 12:00:00 TDB, helio
      'Geocenter', 2458998.000000000, 'majorbody', '500@10'),
     (  # Test 1: Geocenter at 2020-May-28 12:00:00 TDB, bary
      'Geocenter', 2458998.000000000, 'majorbody', '500@0'),
     (  # Test 2: 30101 at 2020-Mar-28 12:00:00 TDB, helio
      '30101', 2458937.000000000, 'smallbody', '500@10'),
     (  # Test 2: 30101 at 2020-Mar-28 12:00:00 TDB, bary
      '30101', 2458937.000000000, 'smallbody', '500@0'),
     (  # Test 3: 30102 at 2020-Mar-28 12:00:00 TDB, helio
      '30102', 2458937.000000000, 'smallbody', '500@10'),
     (  # Test 3: 30102 at 2020-Mar-28 12:00:00 TDB, bary
      '30102', 2458937.000000000, 'smallbody', '500@0'),
     (  # Test 4: Geocenter at 2020-Mar-28 12:00:00 TDB, helio
      'Mercury Barycenter', 2458937.000000000, 'majorbody', '500@10'),
     (  # Test 4: Geocenter at 2020-Mar-28 12:00:00 TDB, bary
      'Mercury Barycenter', 2458937.000000000, 'majorbody', '500@0'),
     (  # Test 5: Geocenter at 2020-May-28 12:00:00 TDB, helio
      'Jupiter Barycenter', 2458998.000000000, 'majorbody', '500@10'),
     (  # Test 5: Geocenter at 2020-May-28 12:00:00 TDB, bary
      'Jupiter Barycenter', 2458998.000000000, 'majorbody', '500@0'),
    ])
def test_ecliptic_to_equatorial(target, jd_tdb, id_type, centre):
    '''
    Test that heliocentric cartesian coordinates taken from Horizons
    are converted to barycentric cartesian and still agree with Horizons.
    jd_tdb isn't actually used for this, but it seemed useful to record it.
    
    MJP : The ecliptic_to_equatorial will now transform CoV Matrix as well
            This is tested in *test_ecliptic_to_equatorial_covariance* below
    '''
    # Query horizons
    hor_table       = Horizons(target, centre, epochs=jd_tdb, id_type=id_type)
    hor_in_table    = hor_table.vectors(refplane='ecliptic'
                                        )['x', 'y', 'z', 'vx', 'vy', 'vz']
    hor_out_table   = hor_table.vectors(refplane='earth'
                                        )['x', 'y', 'z', 'vx', 'vy', 'vz']
    input_xyz           = list(hor_in_table.as_array()[0])
    expected_output_xyz = np.array(list(hor_out_table.as_array()[0]))
    
    # Call the function we want to test
    output_xyz          = parse_input.ecliptic_to_equatorial(input_xyz)
    
    # Each element should be within 15mm or 1.5mm/day
    error = np.abs(expected_output_xyz - output_xyz)
    assert np.all(error[:3] < 1e-13)  # XYZ accurate to 15 milli-metres
    assert np.all(error[3:6] < 1e-14)  # V accurate to 1.5 milli-metres/day
    print('test_ecliptic_to_equatorial successful!')


# Getting the rotn matrix ecliptic_to_equatorial & vice-versa
direction = -1
R3_eq_to_ecl = mpc.rotate_matrix(mpc.Constants.ecl * direction)
R6_eq_to_ecl = np.block([[R3_eq_to_ecl, np.zeros((3, 3))],
                         [np.zeros((3, 3)), R3_eq_to_ecl]])
direction = +1
R3_ecl_to_eq = mpc.rotate_matrix(mpc.Constants.ecl * direction)
R6_ecl_to_eq = np.block([[R3_ecl_to_eq, np.zeros((3, 3))],
                         [np.zeros((3, 3)), R3_ecl_to_eq]])

names_of_variables   = ('input_helio_ecl_cov',
                        'expected_bary_eq_cov', 'comments')
# see 'https://www.visiondummy.com/2014/04/geometric-interpretation-covariance-matrix/'
values_for_each_test = [(np.eye(6), np.eye(6), 'rotating identity does nothing'),
                        (np.zeros([6, 6]), np.zeros([6, 6]), 'rotating zeros does nothing'),
                        (R6_ecl_to_eq, R6_ecl_to_eq, 'when input CoV ~ Rotn Matrix'),
                        (R6_eq_to_ecl, R6_eq_to_ecl, 'when input CoV ~ Rotn Matrix'),
                        ] 


@pytest.mark.parametrize(names_of_variables, values_for_each_test[1:])
def test_ecliptic_to_equatorial_covariance(input_helio_ecl_cov, expected_bary_eq_cov, comments):
    '''
    Should do more testing on this to ensure that the CoV is being transformed as desired/expected
    '''

    P = parse_input.ParseElements()

    # set helio CoV as Identity matrix
    P.helio_ecl_cov_EXISTS, P.helio_ecl_cov = True,input_helio_ecl_cov

    # check that the bary CoV does NOT yet exist
    assert P.bary_eq_cov_EXISTS == False and P.bary_eq_cov is None

    # now convert the helio-ecl to bary-eq
    P.make_bary_equatorial()

    # check that the bary CoV DOES now yet exist
    assert P.bary_eq_cov_EXISTS == True and P.bary_eq_cov is not None

    # check that the bary CoV has the expected value
    assert np.allclose( expected_bary_eq_cov, P.bary_eq_cov), \
        f"expected_bary_eq_cov={expected_bary_eq_cov}, P.bary_eq_cov={P.bary_eq_cov}"
    print('test_ecliptic_to_equatorial_covariance successful!')

<<<<<<< HEAD
    
names_of_variables     = ('data_file', 'file_type', 'test_result_file')
values_for_each_test   = [
    pytest.param('30101.ele220', 'ele220', 'holman_ic_30101',
                 marks=pytest.mark.xfail(reason='Not implemented yet.')),
    pytest.param('30102.ele220', 'ele220', 'holman_ic_30102',
                 marks=pytest.mark.xfail(reason='Not implemented yet.')),
    ('30101.eq0_postfit', 'eq', 'holman_ic_30101'),
    ('30102.eq0_postfit', 'eq', 'holman_ic_30102'),
    ('30101.eq0_horizons', 'eq', 'holman_ic_30101_horizons'),
    ('30102.eq0_horizons', 'eq', 'holman_ic_30102_horizons'),
 ]
@pytest.mark.parametrize( names_of_variables, values_for_each_test )
def test_instantiation_with_data(data_file, file_type, test_result_file):
    '''
    Test that instantiation with data works (essentially test everything).
    '''
    # Instantiate from file (which calls *make_bary_equatorial*)
    # and then save to 'holman_ic'
    parse_input.ParseElements(os.path.join(DATA_DIR, data_file),
                              file_type, save_parsed=True )
=======

names_of_variables                  = ('input_data_filepath', 'file_type', 'expected_results_file')
values_of_variables_for_each_test   = [
    pytest.param(os.path.join(DATA_DIR,'30101.ele220'), 'ele220', 'holman_ic_30101', marks=pytest.mark.xfail(reason='Not implemented yet.')),
    pytest.param(os.path.join(DATA_DIR,'30102.ele220'), 'ele220', 'holman_ic_30102', marks=pytest.mark.xfail(reason='Not implemented yet.')),
    ( os.path.join(DATA_DIR,'30101.eq0_postfit'),  'eq', 'holman_ic_30101'),
    ( os.path.join(DATA_DIR,'30102.eq0_postfit'),  'eq', 'holman_ic_30102'),
    ( os.path.join(DATA_DIR,'30101.eq0_horizons'), 'eq', 'holman_ic_30101_horizons'),
    ( os.path.join(DATA_DIR,'30102.eq0_horizons'), 'eq', 'holman_ic_30102_horizons'),
 ]
@pytest.mark.parametrize( names_of_variables, values_of_variables_for_each_test )
def test_instantiation_with_data(input_data_filepath, file_type, expected_results_file):
    '''
    Test that instantiation with data works (essentially test everything).
    '''
    # Instantiate from file (which calls *make_bary_equatorial*) and then save to 'save_file.tmp'
    save_file = 'save_file.tmp'
    parse_input.ParseElements(  input=input_data_filepath ,
                                filetype=file_type,
                                save_parsed=True,
                                save_file=save_file)
                                
    print('os.path.isfile(save_file)==',os.path.isfile(save_file))
>>>>>>> 76b89c32
    # Check the output
    is_parsed_good_enough( save_file , os.path.join(DATA_DIR, expected_results_file) )
    
    # Tidy
<<<<<<< HEAD
    if os.path.isfile('holman_ic') : os.remove('holman_ic')
    print('test_instantiation_with_data successful!')
=======
    #if os.path.isfile(save_file) : os.remove(save_file)
>>>>>>> 76b89c32


# Non-test helper functions
# -----------------------------------------------------------------------------

def is_parsed_good_enough(new_results_file, expected_results_file):
    '''
    Helper function to help test whether a just-created holman_ic file matches
    the one in the dev_data well enough.
    '''
    
    if cmp(new_results_file, expected_results_file):
        assert True  # If files are identical, no further testing needed.
        
    else:  # If files not identical, investigate further:
        with open(new_results_file, 'r') as fileA, open(expected_results_file, 'r') as fileB :
            five_tf = []
            for _ in range(0, 5):  # First five lines should be identical
                lineA = fileA.readline()
                lineB = fileB.readline()
                five_tf.append(lineA == lineB)
            xyzA = np.array(fileA.readline().split(), dtype=float)
            xyzB = np.array(fileB.readline().split(), dtype=float)
            vA = np.array(fileA.readline().split(), dtype=float)
            vB = np.array(fileB.readline().split(), dtype=float)
            error, good_tf = compare_xyzv(np.concatenate([xyzA, vA]),
                                          np.concatenate([xyzB, vB]),
                                          1e-13, 1e-14)  # 15 mm, 1.5 mm/day
            if np.all(good_tf) & np.all(five_tf):
                print('Awesome!')
            else:
                print(f'First five lines identical: {five_tf:}')
                print(f'Position off by: {error[:3]:}')
                print(f'Velocity off by: {error[3:6]:}')
            assert np.all(good_tf) & np.all(five_tf)


def compare_xyzv(xyzv0, xyzv1, threshold_xyz, threshold_v):
    '''
    Calculate the difference between two sets of cartesian coordinates.
    '''
    if isinstance(xyzv0, list):
        xyzv0 = np.array(xyzv0)
    if isinstance(xyzv1, list):
        xyzv1 = np.array(xyzv1)
    error = xyzv0 - xyzv1
    good_tf = np.abs(error) < np.array([threshold_xyz] * 3 + [threshold_v] * 3)
    return error, good_tf


# End
<|MERGE_RESOLUTION|>--- conflicted
+++ resolved
@@ -86,28 +86,18 @@
     assert P.helio_ecl_cov_EXISTS   is True
     
     assert isinstance(P.helio_ecl_cov, np.ndarray)
-<<<<<<< HEAD
-    print('test_parse_orbfit successful!')
-=======
+
     assert P.helio_ecl_cov.ndim == 3
     assert P.helio_ecl_cov.shape == (1,6,6)
->>>>>>> 76b89c32
     
 
 def test_save_elements():
     '''Test that saving elements works correctly.'''
     P = parse_input.ParseElements()
     P._get_and_set_junk_data(BaryEqDirect=True)
-<<<<<<< HEAD
     P.save_elements()
     assert cmp('./holman_ic', os.path.join(DATA_DIR, 'holman_ic_junk_expected'))
-    print('test_save_elements successful!')
-=======
-    save_file = 'save_file.tmp'
-    P.save_elements(save_file=save_file)
-    assert cmp(save_file, os.path.join(DATA_DIR, 'expected_junk_save.dat'))
-    if os.path.isfile(save_file):os.remove(save_file)
->>>>>>> 76b89c32
+
 
 
 @pytest.mark.parametrize(
@@ -253,7 +243,6 @@
         f"expected_bary_eq_cov={expected_bary_eq_cov}, P.bary_eq_cov={P.bary_eq_cov}"
     print('test_ecliptic_to_equatorial_covariance successful!')
 
-<<<<<<< HEAD
     
 names_of_variables     = ('data_file', 'file_type', 'test_result_file')
 values_for_each_test   = [
@@ -275,41 +264,13 @@
     # and then save to 'holman_ic'
     parse_input.ParseElements(os.path.join(DATA_DIR, data_file),
                               file_type, save_parsed=True )
-=======
-
-names_of_variables                  = ('input_data_filepath', 'file_type', 'expected_results_file')
-values_of_variables_for_each_test   = [
-    pytest.param(os.path.join(DATA_DIR,'30101.ele220'), 'ele220', 'holman_ic_30101', marks=pytest.mark.xfail(reason='Not implemented yet.')),
-    pytest.param(os.path.join(DATA_DIR,'30102.ele220'), 'ele220', 'holman_ic_30102', marks=pytest.mark.xfail(reason='Not implemented yet.')),
-    ( os.path.join(DATA_DIR,'30101.eq0_postfit'),  'eq', 'holman_ic_30101'),
-    ( os.path.join(DATA_DIR,'30102.eq0_postfit'),  'eq', 'holman_ic_30102'),
-    ( os.path.join(DATA_DIR,'30101.eq0_horizons'), 'eq', 'holman_ic_30101_horizons'),
-    ( os.path.join(DATA_DIR,'30102.eq0_horizons'), 'eq', 'holman_ic_30102_horizons'),
- ]
-@pytest.mark.parametrize( names_of_variables, values_of_variables_for_each_test )
-def test_instantiation_with_data(input_data_filepath, file_type, expected_results_file):
-    '''
-    Test that instantiation with data works (essentially test everything).
-    '''
-    # Instantiate from file (which calls *make_bary_equatorial*) and then save to 'save_file.tmp'
-    save_file = 'save_file.tmp'
-    parse_input.ParseElements(  input=input_data_filepath ,
-                                filetype=file_type,
-                                save_parsed=True,
-                                save_file=save_file)
-                                
-    print('os.path.isfile(save_file)==',os.path.isfile(save_file))
->>>>>>> 76b89c32
+
     # Check the output
     is_parsed_good_enough( save_file , os.path.join(DATA_DIR, expected_results_file) )
     
     # Tidy
-<<<<<<< HEAD
     if os.path.isfile('holman_ic') : os.remove('holman_ic')
     print('test_instantiation_with_data successful!')
-=======
-    #if os.path.isfile(save_file) : os.remove(save_file)
->>>>>>> 76b89c32
 
 
 # Non-test helper functions
